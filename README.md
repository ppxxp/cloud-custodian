<<<<<<< HEAD
# Cloud Custodian

Cloud custodian is a rules engine that provides for querying, filtering,
and applying actions to AWS resources.
=======
[![Build Status](http://maid-dev-ci.cloud.capitalone.com/api/badges/cloud-maid/cloud-maid/status.svg)](http://maid-dev-ci.cloud.capitalone.com/cloud-maid/cloud-maid)

# Cloud Custodian
>>>>>>> e75b7599

Cloud Custodian is a stateless rules engine for policy definition and enforcement, with metrics and detailed reporting for AWS. It consolidates many of the enterprise and departmental specific cloud controls organizations have into one tool. Organizations can use Custodian to manage their AWS environments by ensuring compliance to security policies, tag policies, garbage collection of unused resources, and cost management via off-hours resource management, all from one tool. Custodian policies are written in simple YAML configuration files that specify given resource types and are constructed from a vocabulary of filters and actions. Custodian was created to unify the dozens of tools and scripts most organizations use for managing their AWS accounts into one open source tool.

# Links

- [Docs](https://github.com/pages/capitalone/cloud-custodian/)
- [Architecture](docs/architecture.rst)
- [Developer Install](docs/developer.rst)

- Resource Guides
  - [EC2](docs/ec2.rst)
  - [S3](docs/s3.rst)


# Usage

First a policy file needs to be created in yaml format, as an example:


```yaml

policies:
 - name: remediate-extant-keys
   resources: s3
   actions:
     - encrypt-keys

- name: old-instances
   resource: ec2
   query:
     - instance-state-name: running
   filters:
     - type: instance-age

- name: tag-compliance
   resources: ec2
   query:
     - instance-state-name: running
   filters:
     - "tag:CMDBEnvironment": absent
     - "tag:ASV": absent
     - or:
       - "tag:OwnerContact": absent
   	   - "tag:OwnerEID": absent
   actions:
     - type: mark-for-op
       op: stop
       days: 4

```

Given that, you can run cloud-custodian via

```
  $ mkdir out
  $ custodian run -c policy.yml -s out
```
By default any run of the maid will output csv of the instances operated on.


Maid supports a few other useful subcommands and options.

One is to just query for instances matching and export them as csv or json with
the *identify* subcommand.

```
  $ custodian identify -c policy.yml > instances.json
```

For additional information please look at the individual
resource guides and the filtering docs linked above.<|MERGE_RESOLUTION|>--- conflicted
+++ resolved
@@ -1,13 +1,7 @@
-<<<<<<< HEAD
-# Cloud Custodian
 
-Cloud custodian is a rules engine that provides for querying, filtering,
-and applying actions to AWS resources.
-=======
 [![Build Status](http://maid-dev-ci.cloud.capitalone.com/api/badges/cloud-maid/cloud-maid/status.svg)](http://maid-dev-ci.cloud.capitalone.com/cloud-maid/cloud-maid)
 
 # Cloud Custodian
->>>>>>> e75b7599
 
 Cloud Custodian is a stateless rules engine for policy definition and enforcement, with metrics and detailed reporting for AWS. It consolidates many of the enterprise and departmental specific cloud controls organizations have into one tool. Organizations can use Custodian to manage their AWS environments by ensuring compliance to security policies, tag policies, garbage collection of unused resources, and cost management via off-hours resource management, all from one tool. Custodian policies are written in simple YAML configuration files that specify given resource types and are constructed from a vocabulary of filters and actions. Custodian was created to unify the dozens of tools and scripts most organizations use for managing their AWS accounts into one open source tool.
 
